# `service-binding-operator`

<p align="center">
    <a alt="GoReport" href="https://goreportcard.com/report/github.com/redhat-developer/service-binding-operator">
        <img alt="GoReport" src="https://goreportcard.com/badge/github.com/redhat-developer/service-binding-operator">
    </a>
    <a href="https://godoc.org/github.com/redhat-developer/service-binding-operator">
        <img alt="GoDoc Reference" src="https://godoc.org/github.com/redhat-developer/service-binding-operator?status.svg">
    </a>
</p>

## Introduction

The goal of the Service Binding Operator is to enable application authors to import an application
and run it on OpenShift with operator-backed services such as databases, without having to perform
manual configuration of secrets, configmaps, etc.

In order for the Service Binding Operator to bind an application to a backing service, the backing
service operator must specify the information required by the application to bind to the
operator's service. The information must be specified in the operator's OLM (Operator Lifecycle
Manager) descriptor from which it will be extracted to bind the application to the operator. The
information could be specified in the "status" and/or "spec" section of the OLM in plaintext or as
a reference to a secret.

In order to make an imported application (for example, a NodeJS application) connect to a backing
services (for example, a database):

* The app author (developer) creates a `ServiceBindingRequest` and specifies:
  * The resource that needs the binding information. The resource can be specified by label
    selectors;
  * The backing service's resource reference that the imported application needs to be bound to;

* The Service Binding Controller then:
  * Reads backing service operator OLM descriptor to discover the binding attributes
  * Creates a binding secret for the backing service, example, an operator-managed database;
  * Injects environment variables into the applications's `DeploymentConfig`, `Deployment` or
    `Replicaset`;

Here is an example of the *bind-able* operator OLM Descriptor -- in this case for a PostgreSQL
database backing operator:

``` yaml
---
[...]
statusDescriptors:
  description: Name of the Secret to hold the DB user and password
    displayName: DB Password Credentials
    path: dbCredentials
    x-descriptors:
      - urn:alm:descriptor:io.kubernetes:Secret
      - urn:alm:descriptor:servicebindingrequest:env:object:secret:user
      - urn:alm:descriptor:servicebindingrequest:env:object:secret:password
  description: Database connection IP address
    displayName: DB IP address
    path: dbConnectionIP
    x-descriptors:
      - urn:alm:descriptor:servicebindingrequest:env:attribute
```

## Quick Start
<<<<<<< HEAD

Clone the repository and run `make local` in an existing `kube:admin` openshift CLI session.
Alternatively, install the operator using:

``` bash
cat <<EOS |kubectl apply -f -
---
apiVersion: operators.coreos.com/v1
kind: OperatorSource
metadata:
  name: redhat-developer-operators
  namespace: openshift-marketplace
spec:
  type: appregistry
  endpoint: https://quay.io/cnr
  registryNamespace: redhat-developer
EOS
=======
 
 Clone the repository and run `make local` in an existing 
 `kube:admin` openshift CLI session.

 Alternatively, install the operator using

 ```yaml:
 --- 
apiVersion: operators.coreos.com/v1
kind: OperatorSource
metadata: 
  name: redhat-developer-operators
  namespace: openshift-marketplace
spec: 
  endpoint: "https://quay.io/cnr"
  registryNamespace: redhat-developer
  type: appregistry

>>>>>>> 06c831b2
```

## Example Scenario

*What the Cluster Admin does*

<<<<<<< HEAD
* A cluster admin installs into the cluster a Backing Service Operator that is "bind-able," in other
  words a Backing Service Operator that exposes binding information in secrets, status, and/or spec
  attributes. The Backing Service Operator may represent a database or other services required by
  applications. We'll use [postgresql-operator](https://github.com/baijum/postgresql-operator) to
  demonstrate a sample use case.
=======
* A cluster admin installs into the cluster a Backing Service Operator that
 is "bind-able," in other words a Backing Service Operator that exposes binding
 information in secrets, status, and/or spec attributes. The Backing Service 
 Operator may represent a database or other services required by applications.
 We'll use  https://github.com/baijum/postgresql-operator to demonstrate a 
 sample use case.

* The cluster-admin installs the database operator
  using an `OperatorSource`
```yaml:
    --- 
apiVersion: operators.coreos.com/v1
kind: OperatorSource
metadata: 
  name: db-operators
  namespace: openshift-marketplace
spec: 
  endpoint: "https://quay.io/cnr"
  registryNamespace: pmacik
  type: appregistry
```

  * For example, Creation of a PostgreSQL operator-managed database 
 exposes the following binding information: 

```yaml:
    --- 
apiVersion: postgresql.baiju.dev/v1alpha1
kind: Database
metadata: 
  name: my-db
  namespace: openshift-operators
spec: 
  dbName: postgres
  image: docker.io/postgres
  imageName: postgres
status: 
  dbConnectionIP: "172.30.24.255"
  dbConnectionPort: 5432
  dbCredentials: demo-database-postgresql
  dbName: postgres
    
```

* The cluster-admin installs the Service Binding operator
  using an `OperatorSource` if not already done using 
  `make local`

```yaml:
     --- 
apiVersion: operators.coreos.com/v1
kind: OperatorSource
metadata: 
  name: redhat-developer-operators
  namespace: openshift-marketplace
spec: 
  endpoint: "https://quay.io/cnr"
  registryNamespace: redhat-developer
  type: appregistry
```
>>>>>>> 06c831b2

  * The cluster-admin installs the database operator using an `OperatorSource`:

``` yaml
---
apiVersion: operators.coreos.com/v1
kind: OperatorSource
metadata:
  name: db-operators
  namespace: openshift-marketplace
spec:
  type: appregistry
  endpoint: https://quay.io/cnr
  registryNamespace: pmacik
```

  * For example, Creation of a PostgreSQL operator-managed database exposes the following binding
    information:

``` yaml
---
apiVersion: postgresql.baiju.dev/v1alpha1
kind: Database
metadata:
  name: my-db
  namespace: openshift-operators
spec:
  dbName: postgres
  image: docker.io/postgres
  imageName: postgres
status:
  dbConnectionIP: 172.30.24.255
  dbConnectionPort: 5432
  dbCredentials: demo-database-postgresql
  dbName: postgres
```

* The cluster-admin installs the Service Binding operator using an `OperatorSource` if not already
  done using `make local`:

``` yaml
---
apiVersion: operators.coreos.com/v1
kind: OperatorSource
metadata:
  name: redhat-developer-operators
  namespace: openshift-marketplace
spec:
  type: appregistry
  endpoint: https://quay.io/cnr
  registryNamespace: redhat-developer
```

*What the Application Author (Developer) does*

* Import or deploy a new application, the application doesn't make any other choices than the ones
  picked during regular import flow;
* After the application import, the application author creates a ServiceBindingRequest. The Custom
  Resource includes non-sensitive information (connection URL) and a secret for sensitive information
  (username and password).

Here's an example of a Service Binding Request -- for the PostgreSQL database:

``` yaml
---
apiVersion: apps.openshift.io/v1alpha1
kind: ServiceBindingRequest
metadata:
  name: binding-request
  namespace: openshift-operators
spec:
  applicationSelector:
    matchLabels:
      connects-to: db-demo
      environment: demo
    resourceKind: DeploymentConfig
  backingSelector:
    resourceRef: db-demo
    resourceKind: databases.postgresql.baiju.dev
    resourceVersion: v1alpha1
```

The controller injects the binding information as specified in the OLM descriptor below, into the
application's `DeploymentConfig` as environment variables:

``` yaml
spec:
  template:
    spec:
      containers:
        - envFrom:
          - secretRef:
              name: binding-request
```<|MERGE_RESOLUTION|>--- conflicted
+++ resolved
@@ -58,7 +58,6 @@
 ```
 
 ## Quick Start
-<<<<<<< HEAD
 
 Clone the repository and run `make local` in an existing `kube:admin` openshift CLI session.
 Alternatively, install the operator using:
@@ -76,100 +75,17 @@
   endpoint: https://quay.io/cnr
   registryNamespace: redhat-developer
 EOS
-=======
- 
- Clone the repository and run `make local` in an existing 
- `kube:admin` openshift CLI session.
-
- Alternatively, install the operator using
-
- ```yaml:
- --- 
-apiVersion: operators.coreos.com/v1
-kind: OperatorSource
-metadata: 
-  name: redhat-developer-operators
-  namespace: openshift-marketplace
-spec: 
-  endpoint: "https://quay.io/cnr"
-  registryNamespace: redhat-developer
-  type: appregistry
-
->>>>>>> 06c831b2
 ```
 
 ## Example Scenario
 
 *What the Cluster Admin does*
 
-<<<<<<< HEAD
 * A cluster admin installs into the cluster a Backing Service Operator that is "bind-able," in other
   words a Backing Service Operator that exposes binding information in secrets, status, and/or spec
   attributes. The Backing Service Operator may represent a database or other services required by
   applications. We'll use [postgresql-operator](https://github.com/baijum/postgresql-operator) to
   demonstrate a sample use case.
-=======
-* A cluster admin installs into the cluster a Backing Service Operator that
- is "bind-able," in other words a Backing Service Operator that exposes binding
- information in secrets, status, and/or spec attributes. The Backing Service 
- Operator may represent a database or other services required by applications.
- We'll use  https://github.com/baijum/postgresql-operator to demonstrate a 
- sample use case.
-
-* The cluster-admin installs the database operator
-  using an `OperatorSource`
-```yaml:
-    --- 
-apiVersion: operators.coreos.com/v1
-kind: OperatorSource
-metadata: 
-  name: db-operators
-  namespace: openshift-marketplace
-spec: 
-  endpoint: "https://quay.io/cnr"
-  registryNamespace: pmacik
-  type: appregistry
-```
-
-  * For example, Creation of a PostgreSQL operator-managed database 
- exposes the following binding information: 
-
-```yaml:
-    --- 
-apiVersion: postgresql.baiju.dev/v1alpha1
-kind: Database
-metadata: 
-  name: my-db
-  namespace: openshift-operators
-spec: 
-  dbName: postgres
-  image: docker.io/postgres
-  imageName: postgres
-status: 
-  dbConnectionIP: "172.30.24.255"
-  dbConnectionPort: 5432
-  dbCredentials: demo-database-postgresql
-  dbName: postgres
-    
-```
-
-* The cluster-admin installs the Service Binding operator
-  using an `OperatorSource` if not already done using 
-  `make local`
-
-```yaml:
-     --- 
-apiVersion: operators.coreos.com/v1
-kind: OperatorSource
-metadata: 
-  name: redhat-developer-operators
-  namespace: openshift-marketplace
-spec: 
-  endpoint: "https://quay.io/cnr"
-  registryNamespace: redhat-developer
-  type: appregistry
-```
->>>>>>> 06c831b2
 
   * The cluster-admin installs the database operator using an `OperatorSource`:
 
