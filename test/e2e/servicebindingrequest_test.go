package e2e

import (
	"bytes"
	"context"
	"fmt"
	"math/rand"
	"testing"
	"time"

	pgsqlapis "github.com/operator-backing-service-samples/postgresql-operator/pkg/apis"
	pgv1alpha1 "github.com/operator-backing-service-samples/postgresql-operator/pkg/apis/postgresql/v1alpha1"
	olmv1alpha1 "github.com/operator-framework/operator-lifecycle-manager/pkg/api/apis/operators/v1alpha1"
	framework "github.com/operator-framework/operator-sdk/pkg/test"
	"github.com/operator-framework/operator-sdk/pkg/test/e2eutil"
	"github.com/stretchr/testify/require"
	appsv1 "k8s.io/api/apps/v1"
	corev1 "k8s.io/api/core/v1"
	"k8s.io/apimachinery/pkg/api/errors"
	"k8s.io/apimachinery/pkg/types"
	logf "sigs.k8s.io/controller-runtime/pkg/runtime/log"

	"github.com/redhat-developer/service-binding-operator/pkg/apis"
	"github.com/redhat-developer/service-binding-operator/pkg/apis/apps/v1alpha1"
	sbrcontroller "github.com/redhat-developer/service-binding-operator/pkg/controller/servicebindingrequest"
	"github.com/redhat-developer/service-binding-operator/test/mocks"
)

type Step string

const (
	DBStep  Step = "create-db"
	AppStep Step = "create-app"
	SBRStep Step = "create-sbr"
	CSVStep Step = "create-csv"
)

var (
	retryInterval  = time.Second * 5
	timeout        = time.Second * 120
	cleanupTimeout = time.Second * 5
)

// TestAddSchemesToFramework starting point of the test, it declare the CRDs that will be using
// during end-to-end tests.
func TestAddSchemesToFramework(t *testing.T) {
	logf.SetLogger(logf.ZapLogger(true))

	t.Log("Adding ServiceBindingRequestList scheme to cluster...")
	sbrlist := v1alpha1.ServiceBindingRequestList{}
	require.NoError(t, framework.AddToFrameworkScheme(apis.AddToScheme, &sbrlist))

	t.Log("Adding ClusterServiceVersionList scheme to cluster...")
	csvList := olmv1alpha1.ClusterServiceVersionList{}
	require.NoError(t, framework.AddToFrameworkScheme(olmv1alpha1.AddToScheme, &csvList))

	t.Log("Adding DatabaseList scheme to cluster...")
	dbList := pgv1alpha1.DatabaseList{}
	require.NoError(t, framework.AddToFrameworkScheme(pgsqlapis.AddToScheme, &dbList))

	t.Run("end-to-end", func(t *testing.T) {
		t.Run("scenario-db-app-sbr", func(t *testing.T) {
			ServiceBindingRequest(t, []Step{DBStep, AppStep, SBRStep})
		})
<<<<<<< HEAD
		// t.Run("scenario-app-db-sbr", func(t *testing.T) {
		// 	ServiceBindingRequest(t, []Step{AppStep, DBStep, SBRStep})
		// })
		// t.Run("scenario-db-sbr-app", func(t *testing.T) {
		// 	ServiceBindingRequest(t, []Step{DBStep, SBRStep, AppStep})
		// })
		// t.Run("scenario-app-sbr-db", func(t *testing.T) {
		// 	ServiceBindingRequest(t, []Step{AppStep, SBRStep, DBStep})
		// })
		// t.Run("scenario-sbr-db-app", func(t *testing.T) {
		// 	ServiceBindingRequest(t, []Step{SBRStep, DBStep, AppStep})
		// })
		// t.Run("scenario-sbr-app-db", func(t *testing.T) {
		// 	ServiceBindingRequest(t, []Step{SBRStep, AppStep, DBStep})
		// })
		// t.Run("scenario-csv-db-app-sbr", func(t *testing.T) {
		// 	ServiceBindingRequest(t, []Step{DBStep, AppStep, SBRStep})
		// })
		// t.Run("scenario-csv-app-db-sbr", func(t *testing.T) {
		// 	ServiceBindingRequest(t, []Step{CSVStep, AppStep, DBStep, SBRStep})
		// })
=======
		t.Run("scenario-app-db-sbr", func(t *testing.T) {
			ServiceBindingRequest(t, []Step{AppStep, DBStep, SBRStep})
		})
		t.Run("scenario-db-sbr-app", func(t *testing.T) {
			ServiceBindingRequest(t, []Step{DBStep, SBRStep, AppStep})
		})
		t.Run("scenario-app-sbr-db", func(t *testing.T) {
			ServiceBindingRequest(t, []Step{AppStep, SBRStep, DBStep})
		})
		t.Run("scenario-sbr-db-app", func(t *testing.T) {
			ServiceBindingRequest(t, []Step{SBRStep, DBStep, AppStep})
		})
		t.Run("scenario-sbr-app-db", func(t *testing.T) {
			ServiceBindingRequest(t, []Step{SBRStep, AppStep, DBStep})
		})
		t.Run("scenario-csv-db-app-sbr", func(t *testing.T) {
			ServiceBindingRequest(t, []Step{DBStep, AppStep, SBRStep})
		})
		t.Run("scenario-csv-app-db-sbr", func(t *testing.T) {
			ServiceBindingRequest(t, []Step{CSVStep, AppStep, DBStep, SBRStep})
		})
>>>>>>> 427900fd
	})
}

// cleanupOptions using global variables to create the object.
func cleanupOptions(ctx *framework.TestCtx) *framework.CleanupOptions {
	return &framework.CleanupOptions{
		TestContext:   ctx,
		Timeout:       cleanupTimeout,
		RetryInterval: time.Duration(time.Second * retryInterval),
	}
}

// bootstrapNamespace execute scaffolding to have a new cluster initialized, and acquire a test
// namespace, the namespace name is returned and framework global variables are returned.
func bootstrapNamespace(t *testing.T, ctx *framework.TestCtx) (string, *framework.Framework) {
	t.Log("Initializing cluster resources...")
	err := ctx.InitializeClusterResources(cleanupOptions(ctx))
	if err != nil {
		t.Logf("Cluster resources initialization error: '%s'", err)
		require.True(t, errors.IsAlreadyExists(err), "failed to setup cluster resources")
	}

	// namespace name is informed on command-line or defined dinamically
	ns, err := ctx.GetNamespace()
	require.NoError(t, err)
	t.Logf("Using namespace '%s' for testing...", ns)

	f := framework.Global
	return ns, f
}

// ServiceBindingRequest bootstrap method to initialize cluster resources and setup a testing
// namespace, after bootstrap operator related tests method is called out.
func ServiceBindingRequest(t *testing.T, steps []Step) {
	t.Log("Creating a new test context...")
	ctx := framework.NewTestCtx(t)
	defer ctx.Cleanup()

	ns, f := bootstrapNamespace(t, ctx)

	// executing testing steps on operator
	serviceBindingRequestTest(t, ctx, f, ns, steps)
}

// assertDeploymentEnvFrom execute the inspection of a deployment type, making sure the containers
// are set, and are having "envFrom" directive.
func assertDeploymentEnvFrom(
	ctx context.Context,
	f *framework.Framework,
	namespacedName types.NamespacedName,
	secretRefName string,
) (*appsv1.Deployment, error) {
	d := &appsv1.Deployment{}
	if err := f.Client.Get(ctx, namespacedName, d); err != nil {
		return nil, err
	}

	containers := d.Spec.Template.Spec.Containers

	if len(containers) != 1 {
		return nil, fmt.Errorf("can't find a container in deployment-spec")
	}
	if len(containers[0].EnvFrom) != 1 {
		return nil, fmt.Errorf("can't find envFrom in first container")
	}
	if secretRefName != containers[0].EnvFrom[0].SecretRef.Name {
		return nil, fmt.Errorf("secret-ref attribute named '%s' not found", secretRefName)
	}

	return d, nil
}

// assertSBRStatus will determine if SBR is on "success" state
func assertSBRStatus(
	ctx context.Context,
	f *framework.Framework,
	namespacedName types.NamespacedName,
) error {
	sbr := &v1alpha1.ServiceBindingRequest{}
	if err := f.Client.Get(ctx, namespacedName, sbr); err != nil {
		return err
	}

	success := sbrcontroller.BindingSuccess
<<<<<<< HEAD
	status := sbr.Status.BindingStatus
	if status != success {
		return fmt.Errorf("SBR '%s' is on '%s', instead of '%s' status",
			status, namespacedName, success)
=======
	if sbr.Status.BindingStatus != success {
		return fmt.Errorf("SBR '%#v' is not on '%s' status", namespacedName, success)
>>>>>>> 427900fd
	}
	return nil
}

// assertSBRSecret execute the inspection in a secret created by the operator.
func assertSBRSecret(
	ctx context.Context,
	f *framework.Framework,
	namespacedName types.NamespacedName,
) (*corev1.Secret, error) {
	sbrSecret := &corev1.Secret{}
	if err := f.Client.Get(ctx, namespacedName, sbrSecret); err != nil {
		return nil, err
	}

	if _, contains := sbrSecret.Data["DATABASE_SECRET_USER"]; !contains {
		return nil, fmt.Errorf("can't find DATABASE_SECRET_USER in data")
	}
	actualUser := sbrSecret.Data["DATABASE_SECRET_USER"]
	expectedUser := []byte("user")
	if !bytes.Equal(expectedUser, actualUser) {
		return nil, fmt.Errorf("key DATABASE_SECRET_USER (%s) is different than expected (%s)",
			actualUser, expectedUser)
	}

	if _, contains := sbrSecret.Data["DATABASE_SECRET_PASSWORD"]; !contains {
		return nil, fmt.Errorf("can't find DATABASE_SECRET_PASSWORD in data")
	}
	actualPassword := sbrSecret.Data["DATABASE_SECRET_PASSWORD"]
	expectedPassword := []byte("password")
	if !bytes.Equal(expectedPassword, actualPassword) {
		return nil, fmt.Errorf("key DATABASE_SECRET_PASSWORD (%s) is different than expected (%s)",
			actualPassword, expectedPassword)
	}

	return sbrSecret, nil
}

<<<<<<< HEAD
// assertSecretNotFound execute assertion to make sure a secret is not found.
func assertSecretNotFound(
	ctx context.Context,
	f *framework.Framework,
	namespacedName types.NamespacedName,
) error {
	secret := &corev1.Secret{}
	err := f.Client.Get(ctx, namespacedName, secret)
	if err == nil {
		return fmt.Errorf("secret '%s' still found", namespacedName)
	}
	if errors.IsNotFound(err) {
		return nil
	}
	return err
}

=======
>>>>>>> 427900fd
// updateSBRSecret by exchanging all of its keys to "bogus" string.
func updateSBRSecret(
	ctx context.Context,
	t *testing.T,
	f *framework.Framework,
	namespacedName types.NamespacedName,
) {
	sbrSecret := &corev1.Secret{}
	require.NoError(t, f.Client.Get(ctx, namespacedName, sbrSecret))

	// intentionally bumping the object generation, so the operator will reconcile;
	generation := sbrSecret.GetGeneration()
	generation++
	sbrSecret.SetGeneration(generation)

	for k, v := range sbrSecret.Data {
		t.Logf("Replacing secret '%s=%s' with '%s=bogus'", k, string(v), k)
		sbrSecret.Data[k] = []byte("bogus")
	}

	require.NoError(t, f.Client.Update(ctx, sbrSecret))
}

// retry the informed method a few times, with sleep between attempts.
func retry(attempts int, sleep time.Duration, fn func() error) error {
	var err error
	for i := attempts; i > 0; i-- {
		err = fn()
		if err == nil {
			break
		}
		time.Sleep(sleep)
	}
	return err
}

// CreateDB implements end-to-end step for the creation of a Database CR along with the dependend
// Secret serving as a Backing Service to be bound to the application.
func CreateDB(
	ctx context.Context,
	t *testing.T,
	f *framework.Framework,
	cleanupOpts *framework.CleanupOptions,
	namespacedName types.NamespacedName,
	secretName string,
) *pgv1alpha1.Database {
	t.Logf("Creating Database mock object '%#v'...", namespacedName)
	ns := namespacedName.Namespace
	resourceRef := namespacedName.Name

	db := mocks.DatabaseCRMock(ns, resourceRef)
	require.NoError(t, f.Client.Create(ctx, db, cleanupOpts))

	t.Logf("Updating Database '%#v' status, adding 'DBCredentials'", namespacedName)
	require.NoError(t, f.Client.Get(ctx, namespacedName, db))
	db.Status.DBCredentials = secretName
	require.NoError(t, f.Client.Status().Update(ctx, db))

	t.Log("Creating Database credentials secret mock object...")
	dbSecret := mocks.SecretMock(ns, secretName)
	require.NoError(t, f.Client.Create(ctx, dbSecret, cleanupOpts))

	return db
}

// CreateApp implements end-to-end step for the creation of a Deployment serving as the Application
// to which the Backing Service is bound.
func CreateApp(
	ctx context.Context,
	t *testing.T,
	f *framework.Framework,
	cleanupOpts *framework.CleanupOptions,
	namespacedName types.NamespacedName,
	matchLabels map[string]string,
) appsv1.Deployment {
	t.Logf("Creating Deployment mock object '%#v'...", namespacedName)
	ns := namespacedName.Namespace
	appName := namespacedName.Name

	d := mocks.DeploymentMock(ns, appName, matchLabels)
	require.NoError(t, f.Client.Create(ctx, &d, cleanupOpts))

	// waiting for application deployment to reach one replica
	t.Log("Waiting for application deployment reach one replica...")
	require.NoError(
		t,
		e2eutil.WaitForDeployment(t, f.KubeClient, ns, appName, 1, retryInterval, timeout),
	)

	// retrieveing deployment, to inspect its contents
	t.Logf("Reading application deployment '%s'", appName)
	require.NoError(t, f.Client.Get(ctx, namespacedName, &d))

	return d
}

// CreateSBR implements end-to-end step for creating a Service Binding Request to bind the Backing
// Service and the Application.
func CreateSBR(
	ctx context.Context,
	t *testing.T,
	f *framework.Framework,
	cleanupOpts *framework.CleanupOptions,
	namespacedName types.NamespacedName,
	resourceRef string,
	matchLabels map[string]string,
) *v1alpha1.ServiceBindingRequest {
	t.Logf("Creating ServiceBindingRequest mock object '%#v'...", namespacedName)
<<<<<<< HEAD
	sbr := mocks.ServiceBindingRequestMock(
		namespacedName.Namespace, namespacedName.Name, resourceRef, "", matchLabels, false)
=======
	ns := namespacedName.Namespace
	name := namespacedName.Name
	sbr := mocks.ServiceBindingRequestMock(ns, name, resourceRef, "", matchLabels, false)
	// FIXME: why do we delete in so many places? should this be removed?
	// making sure object does not exist before testing
	_ = f.Client.Delete(ctx, sbr)
>>>>>>> 427900fd
	require.NoError(t, f.Client.Create(ctx, sbr, cleanupOpts))
	return sbr
}

// CreateCSV created mocked cluster service version object.
func CreateCSV(
	ctx context.Context,
	t *testing.T,
	f *framework.Framework,
	cleanupOpts *framework.CleanupOptions,
	namespacedName types.NamespacedName,
) {
	t.Logf("Creating ClusterServiceVersion mock object: '%#v'...", namespacedName)
	csv := mocks.ClusterServiceVersionMock(namespacedName.Namespace, namespacedName.Name)
	require.NoError(t, f.Client.Create(ctx, &csv, cleanupOpts))
}

// inspectDeployment assert deployment resource in a retry loop.
func inspectDeployment(
	ctx context.Context,
	t *testing.T,
	f *framework.Framework,
	namespacedName types.NamespacedName,
	sbrName string,
) {
	err := retry(10, 5*time.Second, func() error {
		t.Logf("Inspecting deployment '%s'", namespacedName)
		_, err := assertDeploymentEnvFrom(ctx, f, namespacedName, sbrName)
		if err != nil {
<<<<<<< HEAD
			t.Logf("Error on inspecting deployment: '%s'", err)
=======
			t.Logf("Error on inspecting deployment: '%#v'", err)
>>>>>>> 427900fd
		}
		return err
	})
	t.Logf("Deployment: Result after attempts, error: '%#v'", err)
	require.NoError(t, err)
}

// inspectSBRStatus retry assert SBR status to make sure it's in "success" state.
func inspectSBRStatus(
	ctx context.Context,
	t *testing.T,
	f *framework.Framework,
	namespacedName types.NamespacedName,
) {
	err := retry(10, 5*time.Second, func() error {
		t.Logf("Inspecting SBR: '%s'", namespacedName)
		err := assertSBRStatus(ctx, f, namespacedName)
		if err != nil {
			t.Logf("Error on inspecting SBR: '%#v'", err)
		}
		return err
	})
	t.Logf("SBR-Status: Result after attempts, error: '%#v'", err)
	require.NoError(t, err)
}

// inspectSBRSecret retry assert on intermediary secret, making sure it contains expected content.
func inspectSBRSecret(
	ctx context.Context,
	t *testing.T,
	f *framework.Framework,
	namespacedName types.NamespacedName,
) {
	err := retry(10, 5*time.Second, func() error {
<<<<<<< HEAD
		t.Logf("Inspecting secret '%s'...", namespacedName)
		_, err := assertSBRSecret(ctx, f, namespacedName)
		if err != nil {
			t.Logf("Secret inspection error: '%#v'", err)
		}
		return err
	})
	t.Logf("Secret: Result after attempts, error: '%#v'", err)
	require.NoError(t, err)
}

func inspectSecretNotFound(
	ctx context.Context,
	t *testing.T,
	f *framework.Framework,
	namespacedName types.NamespacedName,
) {
	err := retry(10, 5*time.Second, func() error {
		t.Logf("Searching for secret '%s'...", namespacedName)
		err := assertSecretNotFound(ctx, f, namespacedName)
		if err != nil {
			t.Logf("Secret search error: '%#v'", err)
		}
		return err
	})
	t.Logf("Secret: Result after attempts, error: '%#v'", err)
=======
		t.Log("Inspecting SBR generated secret...")
		_, err := assertSBRSecret(ctx, f, namespacedName)
		if err != nil {
			t.Logf("SBR generated secret inspection error: '%#v'", err)
		}
		return err
	})
	t.Logf("Intermediary-Secret: Result after attempts, error: '%#v'", err)
>>>>>>> 427900fd
	require.NoError(t, err)
}

// serviceBindingRequestTest executes the actual end-to-end testing, simulating the components and
// expecting for changes caused by the operator.
func serviceBindingRequestTest(
	t *testing.T,
	ctx *framework.TestCtx,
	f *framework.Framework,
	ns string,
	steps []Step,
) {
	// making sure resource names employed during test are unique
	randomSuffix := rand.Int()
	csvName := fmt.Sprintf("cluster-service-version-%d", randomSuffix)
	sbrName := fmt.Sprintf("e2e-service-binding-request-%d", randomSuffix)
	resourceRef := fmt.Sprintf("e2e-db-testing-%d", randomSuffix)
	secretName := fmt.Sprintf("e2e-db-credentials-%d", randomSuffix)
	appName := fmt.Sprintf("e2e-application-%d", randomSuffix)
	matchLabels := map[string]string{
		"connects-to": "database",
		"environment": fmt.Sprintf("e2e-%d", randomSuffix),
	}

	t.Logf("Starting end-to-end tests for operator, using suffix '%d'!", randomSuffix)

	resourceRefNamespacedName := types.NamespacedName{Namespace: ns, Name: resourceRef}
	deploymentNamespacedName := types.NamespacedName{Namespace: ns, Name: appName}
	sbrNamespacedName := types.NamespacedName{Namespace: ns, Name: sbrName}
	csvNamespacedName := types.NamespacedName{Namespace: ns, Name: csvName}
<<<<<<< HEAD
=======
	cleanupOpts := cleanupOptions(ctx)

	todoCtx := context.TODO()
>>>>>>> 427900fd

	cleanupOpts := cleanupOptions(ctx)
	noCleanupOpts := &framework.CleanupOptions{TestContext: ctx}

	todoCtx := context.TODO()

	var sbr *v1alpha1.ServiceBindingRequest
	for _, step := range steps {
		switch step {
		case CSVStep:
			CreateCSV(todoCtx, t, f, cleanupOpts, csvNamespacedName)
		case DBStep:
			CreateDB(todoCtx, t, f, cleanupOpts, resourceRefNamespacedName, secretName)
		case AppStep:
<<<<<<< HEAD
			CreateApp(todoCtx, t, f, cleanupOpts, deploymentNamespacedName, matchLabels)
		case SBRStep:
			sbr = CreateSBR(todoCtx, t, f, noCleanupOpts, sbrNamespacedName, resourceRef, matchLabels)
=======
			d = CreateApp(todoCtx, t, f, cleanupOpts, deploymentNamespacedName, matchLabels)
		case SBRStep:
			sbr = CreateSBR(todoCtx, t, f, cleanupOpts, sbrNamespacedName, resourceRef, matchLabels)
>>>>>>> 427900fd
		}
	}

	// retrying a few times to identify SBO changes in deployment, this loop is waiting for the
	// operator reconciliation.
	t.Log("Inspecting deployment structure...")
	inspectDeployment(todoCtx, t, f, deploymentNamespacedName, sbrName)

	// retrying a few times to identify SBR status change to "success"
	t.Log("Inspecting SBR status...")
	inspectSBRStatus(todoCtx, t, f, sbrNamespacedName)

	// checking intermediary secret contents, right after deployment the secrets must be in place
	intermediarySecretNamespacedName := types.NamespacedName{Namespace: ns, Name: sbrName}
	sbrSecret, err := assertSBRSecret(todoCtx, f, intermediarySecretNamespacedName)
	require.NoError(t, err, "Intermediary secret contents are invalid: %v", sbrSecret)
	require.NotNil(t, sbrSecret)

	// editing intermediary secret in order to trigger update event
	t.Logf("Updating intermediary secret to have bogus data: '%s'", intermediarySecretNamespacedName)
	updateSBRSecret(todoCtx, t, f, intermediarySecretNamespacedName)

	// retrying a few times to see if secret is back on original state, waiting for operator to
	// reconcile again when detecting the change
	t.Log("Inspecting intermediary secret...")
	inspectSBRSecret(todoCtx, t, f, intermediarySecretNamespacedName)

<<<<<<< HEAD
	// executing deletion of the request, triggering unbinding actions
	err = f.Client.Delete(todoCtx, sbr)
	require.NoError(t, err, "expect deletion to not return errors")

	// after deletion, secret should not be found anymore
	inspectSecretNotFound(todoCtx, t, f, sbrNamespacedName)

	// after deletion, deployment should not contain envFrom directive anymore
	_, err = assertDeploymentEnvFrom(todoCtx, f, deploymentNamespacedName, sbrName)
	assert.Error(t, err, "expect deployment not to be carrying envFrom directive")
=======
	// making sure clean up is always executed, and in background
	defer func() {
		t.Log("Cleaning up resource objects...")
		_ = f.Client.Delete(todoCtx, sbr)
		if sbrSecret != nil {
			_ = f.Client.Delete(todoCtx, sbrSecret)
		}
		_ = f.Client.Delete(todoCtx, &d)
	}()
>>>>>>> 427900fd
}<|MERGE_RESOLUTION|>--- conflicted
+++ resolved
@@ -62,29 +62,6 @@
 		t.Run("scenario-db-app-sbr", func(t *testing.T) {
 			ServiceBindingRequest(t, []Step{DBStep, AppStep, SBRStep})
 		})
-<<<<<<< HEAD
-		// t.Run("scenario-app-db-sbr", func(t *testing.T) {
-		// 	ServiceBindingRequest(t, []Step{AppStep, DBStep, SBRStep})
-		// })
-		// t.Run("scenario-db-sbr-app", func(t *testing.T) {
-		// 	ServiceBindingRequest(t, []Step{DBStep, SBRStep, AppStep})
-		// })
-		// t.Run("scenario-app-sbr-db", func(t *testing.T) {
-		// 	ServiceBindingRequest(t, []Step{AppStep, SBRStep, DBStep})
-		// })
-		// t.Run("scenario-sbr-db-app", func(t *testing.T) {
-		// 	ServiceBindingRequest(t, []Step{SBRStep, DBStep, AppStep})
-		// })
-		// t.Run("scenario-sbr-app-db", func(t *testing.T) {
-		// 	ServiceBindingRequest(t, []Step{SBRStep, AppStep, DBStep})
-		// })
-		// t.Run("scenario-csv-db-app-sbr", func(t *testing.T) {
-		// 	ServiceBindingRequest(t, []Step{DBStep, AppStep, SBRStep})
-		// })
-		// t.Run("scenario-csv-app-db-sbr", func(t *testing.T) {
-		// 	ServiceBindingRequest(t, []Step{CSVStep, AppStep, DBStep, SBRStep})
-		// })
-=======
 		t.Run("scenario-app-db-sbr", func(t *testing.T) {
 			ServiceBindingRequest(t, []Step{AppStep, DBStep, SBRStep})
 		})
@@ -106,7 +83,6 @@
 		t.Run("scenario-csv-app-db-sbr", func(t *testing.T) {
 			ServiceBindingRequest(t, []Step{CSVStep, AppStep, DBStep, SBRStep})
 		})
->>>>>>> 427900fd
 	})
 }
 
@@ -191,15 +167,10 @@
 	}
 
 	success := sbrcontroller.BindingSuccess
-<<<<<<< HEAD
 	status := sbr.Status.BindingStatus
 	if status != success {
 		return fmt.Errorf("SBR '%s' is on '%s', instead of '%s' status",
 			status, namespacedName, success)
-=======
-	if sbr.Status.BindingStatus != success {
-		return fmt.Errorf("SBR '%#v' is not on '%s' status", namespacedName, success)
->>>>>>> 427900fd
 	}
 	return nil
 }
@@ -238,7 +209,6 @@
 	return sbrSecret, nil
 }
 
-<<<<<<< HEAD
 // assertSecretNotFound execute assertion to make sure a secret is not found.
 func assertSecretNotFound(
 	ctx context.Context,
@@ -256,8 +226,6 @@
 	return err
 }
 
-=======
->>>>>>> 427900fd
 // updateSBRSecret by exchanging all of its keys to "bogus" string.
 func updateSBRSecret(
 	ctx context.Context,
@@ -366,17 +334,8 @@
 	matchLabels map[string]string,
 ) *v1alpha1.ServiceBindingRequest {
 	t.Logf("Creating ServiceBindingRequest mock object '%#v'...", namespacedName)
-<<<<<<< HEAD
 	sbr := mocks.ServiceBindingRequestMock(
 		namespacedName.Namespace, namespacedName.Name, resourceRef, "", matchLabels, false)
-=======
-	ns := namespacedName.Namespace
-	name := namespacedName.Name
-	sbr := mocks.ServiceBindingRequestMock(ns, name, resourceRef, "", matchLabels, false)
-	// FIXME: why do we delete in so many places? should this be removed?
-	// making sure object does not exist before testing
-	_ = f.Client.Delete(ctx, sbr)
->>>>>>> 427900fd
 	require.NoError(t, f.Client.Create(ctx, sbr, cleanupOpts))
 	return sbr
 }
@@ -406,11 +365,7 @@
 		t.Logf("Inspecting deployment '%s'", namespacedName)
 		_, err := assertDeploymentEnvFrom(ctx, f, namespacedName, sbrName)
 		if err != nil {
-<<<<<<< HEAD
 			t.Logf("Error on inspecting deployment: '%s'", err)
-=======
-			t.Logf("Error on inspecting deployment: '%#v'", err)
->>>>>>> 427900fd
 		}
 		return err
 	})
@@ -445,7 +400,6 @@
 	namespacedName types.NamespacedName,
 ) {
 	err := retry(10, 5*time.Second, func() error {
-<<<<<<< HEAD
 		t.Logf("Inspecting secret '%s'...", namespacedName)
 		_, err := assertSBRSecret(ctx, f, namespacedName)
 		if err != nil {
@@ -472,16 +426,6 @@
 		return err
 	})
 	t.Logf("Secret: Result after attempts, error: '%#v'", err)
-=======
-		t.Log("Inspecting SBR generated secret...")
-		_, err := assertSBRSecret(ctx, f, namespacedName)
-		if err != nil {
-			t.Logf("SBR generated secret inspection error: '%#v'", err)
-		}
-		return err
-	})
-	t.Logf("Intermediary-Secret: Result after attempts, error: '%#v'", err)
->>>>>>> 427900fd
 	require.NoError(t, err)
 }
 
@@ -512,12 +456,6 @@
 	deploymentNamespacedName := types.NamespacedName{Namespace: ns, Name: appName}
 	sbrNamespacedName := types.NamespacedName{Namespace: ns, Name: sbrName}
 	csvNamespacedName := types.NamespacedName{Namespace: ns, Name: csvName}
-<<<<<<< HEAD
-=======
-	cleanupOpts := cleanupOptions(ctx)
-
-	todoCtx := context.TODO()
->>>>>>> 427900fd
 
 	cleanupOpts := cleanupOptions(ctx)
 	noCleanupOpts := &framework.CleanupOptions{TestContext: ctx}
@@ -532,15 +470,9 @@
 		case DBStep:
 			CreateDB(todoCtx, t, f, cleanupOpts, resourceRefNamespacedName, secretName)
 		case AppStep:
-<<<<<<< HEAD
 			CreateApp(todoCtx, t, f, cleanupOpts, deploymentNamespacedName, matchLabels)
 		case SBRStep:
 			sbr = CreateSBR(todoCtx, t, f, noCleanupOpts, sbrNamespacedName, resourceRef, matchLabels)
-=======
-			d = CreateApp(todoCtx, t, f, cleanupOpts, deploymentNamespacedName, matchLabels)
-		case SBRStep:
-			sbr = CreateSBR(todoCtx, t, f, cleanupOpts, sbrNamespacedName, resourceRef, matchLabels)
->>>>>>> 427900fd
 		}
 	}
 
@@ -568,7 +500,6 @@
 	t.Log("Inspecting intermediary secret...")
 	inspectSBRSecret(todoCtx, t, f, intermediarySecretNamespacedName)
 
-<<<<<<< HEAD
 	// executing deletion of the request, triggering unbinding actions
 	err = f.Client.Delete(todoCtx, sbr)
 	require.NoError(t, err, "expect deletion to not return errors")
@@ -579,15 +510,4 @@
 	// after deletion, deployment should not contain envFrom directive anymore
 	_, err = assertDeploymentEnvFrom(todoCtx, f, deploymentNamespacedName, sbrName)
 	assert.Error(t, err, "expect deployment not to be carrying envFrom directive")
-=======
-	// making sure clean up is always executed, and in background
-	defer func() {
-		t.Log("Cleaning up resource objects...")
-		_ = f.Client.Delete(todoCtx, sbr)
-		if sbrSecret != nil {
-			_ = f.Client.Delete(todoCtx, sbrSecret)
-		}
-		_ = f.Client.Delete(todoCtx, &d)
-	}()
->>>>>>> 427900fd
 }