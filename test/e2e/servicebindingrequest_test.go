package e2e

import (
	"context"
	"encoding/json"
	"fmt"
	"testing"
	"time"

	pgsqlapis "github.com/baijum/postgresql-operator/pkg/apis"
	pgsql "github.com/baijum/postgresql-operator/pkg/apis/postgresql/v1alpha1"
	olm "github.com/operator-framework/operator-lifecycle-manager/pkg/api/apis/operators/v1alpha1"
	olminstall "github.com/operator-framework/operator-lifecycle-manager/pkg/controller/install"
	framework "github.com/operator-framework/operator-sdk/pkg/test"
	"github.com/operator-framework/operator-sdk/pkg/test/e2eutil"
	"github.com/stretchr/testify/assert"
	appsv1 "k8s.io/api/apps/v1"
	corev1 "k8s.io/api/core/v1"
	"k8s.io/apimachinery/pkg/api/errors"
	metav1 "k8s.io/apimachinery/pkg/apis/meta/v1"

	"github.com/redhat-developer/service-binding-operator/pkg/apis"
	v1alpha1 "github.com/redhat-developer/service-binding-operator/pkg/apis/apps/v1alpha1"
)

var (
<<<<<<< HEAD
	retryInterval        = time.Second * 5
	timeout              = time.Second * 120
	cleanupTimeout       = time.Second * 5
	replicas             = 1
	operatorKind         = "ServiceBindingRequest"
	operatorAPIVersion   = "apps.openshift.io/v1alpha1"
=======
	retryInterval      = time.Second * 5
	timeout            = time.Second * 120
	cleanupTimeout     = time.Second * 5
	replicas           = 1
	operatorKind       = "ServiceBindingRequest"
	operatorAPIVersion = "apps.openshift.io/v1alpha1"
>>>>>>> 4f56680e
)

// TestAddSchemesToFramework starting point of the test, it declare the CRDs that will be using
// during end-to-end tests.
func TestAddSchemesToFramework(t *testing.T) {
	serviceBindingRequestList := &v1alpha1.ServiceBindingRequestList{
		Items: []v1alpha1.ServiceBindingRequest{{}},
	}

	t.Log("Adding ServiceBindingRequest scheme to cluster...")
	err := framework.AddToFrameworkScheme(apis.AddToScheme, serviceBindingRequestList)
	assert.Nil(t, err)

	clusterServiceVersionListObj := &olm.ClusterServiceVersionList{
		Items: []olm.ClusterServiceVersion{{}},
	}

	t.Log("Adding ClusterServiceVersion scheme to cluster...")
	err = framework.AddToFrameworkScheme(olm.AddToScheme, clusterServiceVersionListObj)
	assert.Nil(t, err)

	databaseListObj := &pgsql.DatabaseList{
		Items: []pgsql.Database{{}},
	}

	t.Log("Adding Database scheme to cluster...")
	err = framework.AddToFrameworkScheme(pgsqlapis.AddToScheme, databaseListObj)
	assert.Nil(t, err)

	t.Run("end-to-end", func(t *testing.T) {
		t.Run("scenario-1", ServiceBindingRequest)
	})
}

// cleanUpOptions using global variables to create the object.
func cleanUpOptions(ctx *framework.TestCtx) *framework.CleanupOptions {
	return nil
	/*
	   return &framework.CleanupOptions{
	       TestContext:   ctx,
	       Timeout:       cleanupTimeout,
	       RetryInterval: time.Duration(time.Second * retryInterval),
	   }
	*/
}

// ServiceBindingRequest bootstrap method to initialize cluster resources and setup a testing
// namespace, after bootstrap operator related tests method is called out.
func ServiceBindingRequest(t *testing.T) {
	t.Log("Creating a new test context...")
	ctx := framework.NewTestCtx(t)
	defer ctx.Cleanup()

	t.Log("Initializing cluster resources...")

	err := ctx.InitializeClusterResources(&framework.CleanupOptions{
		TestContext:   ctx,
		Timeout:       cleanupTimeout,
		RetryInterval: time.Duration(time.Second * retryInterval),
	})
	if err != nil {
		if !errors.IsAlreadyExists(err) {
			t.Fatalf("Failed to setup cluster resources: '%s'", err)
		}
	}

	// namespace name is informed on command-line or defined dinamically
	ns, err := ctx.GetNamespace()
	assert.Nil(t, err)

	t.Logf("Using namespace '%s' for testing...", ns)
	f := framework.Global
	err = e2eutil.WaitForOperatorDeployment(
		t, f.KubeClient, ns, "service-binding-operator", replicas, retryInterval, timeout)
	assert.Nil(t, err)

	// populating cluster with mocked CRDs
	mockedObjects(t, ns, f, ctx)
	// executing testing steps on operator
	serviceBindingRequestTest(t, ns, f, ctx)
}

// mockedObjects creates all required CRDs in the cluster, using common values to link them as
// service-binding-operator expects.
func mockedObjects(t *testing.T, ns string, f *framework.Framework, ctx *framework.TestCtx) {
	todoCtx := context.TODO()

	crdName := "postgresql.baiju.dev"
	crdVersion := "v1alpha1"
	crdKind := "Database"
	secretName := "e2e-secret"

	labelConnectTo := "postgresql"
	labelEnvironment := "e2e"

	strategy := olminstall.StrategyDetailsDeployment{
		DeploymentSpecs: []olminstall.StrategyDeploymentSpec{{
			Name: "deployment",
			Spec: appsv1.DeploymentSpec{},
		}},
	}

	strategyJSON, err := json.Marshal(strategy)
	assert.Nil(t, err)

	clusterServiceVersionObj := olm.ClusterServiceVersion{
		TypeMeta: metav1.TypeMeta{
			Kind:       "ClusterServiceVersion",
			APIVersion: "operators.coreos.com/v1alpha1",
		},
		ObjectMeta: metav1.ObjectMeta{
			Name:      "e2e-cluster-service-version",
			Namespace: ns,
		},
		Spec: olm.ClusterServiceVersionSpec{
			DisplayName: "e2e database csv",
			InstallStrategy: olm.NamedInstallStrategy{
				StrategyName:    "deployment",
				StrategySpecRaw: strategyJSON,
			},
			CustomResourceDefinitions: olm.CustomResourceDefinitions{
				Owned: []olm.CRDDescription{{
					Name:        crdName,
					DisplayName: crdKind,
					Description: "e2e csv based on postgresql-operator",
					Kind:        crdKind,
					Version:     crdVersion,
					StatusDescriptors: []olm.StatusDescriptor{{
						DisplayName: "DB Password Credentials",
						Description: "Database credentials secret",
						Path:        "dbCredentials",
						XDescriptors: []string{
							"urn:alm:descriptor:io.kubernetes:Secret",
							"urn:alm:descriptor:io.servicebindingrequest:secret:user",
							"urn:alm:descriptor:io.servicebindingrequest:secret:password",
						},
					}},
				}},
			},
		},
	}

	t.Log("Creating ClusterServiceVersion object...")
	// err = f.Client.Create(todoCtx, &clusterServiceVersionObj, cleanUpOptions(ctx))
	_ = f.Client.Create(todoCtx, &clusterServiceVersionObj, cleanUpOptions(ctx))
	// assert.Nil(t, err)

	pgDatabaseObj := pgsql.Database{
		TypeMeta: metav1.TypeMeta{
			Kind:       crdKind,
			APIVersion: fmt.Sprintf("%s/%s", crdName, crdVersion),
		},
		ObjectMeta: metav1.ObjectMeta{
			Name:      labelConnectTo,
			Namespace: ns,
		},
		Spec: pgsql.DatabaseSpec{
			Image:     "database/image",
			ImageName: "database",
		},
	}

	t.Log("Creating a database CRD object...")
	// err = f.Client.Create(todoCtx, &pgDatabaseObj, cleanUpOptions(ctx))
	_ = f.Client.Create(todoCtx, &pgDatabaseObj, nil)
	// assert.Nil(t, err)

	/*
	   t.Log("Adding db-credentials to status...")
	   pgDatabaseObj.Status.DBCredentials = secretName
	   err = f.Client.Status().Update(todoCtx, &pgDatabaseObj)
	   assert.Nil(t, err)
	*/

	secretObj := corev1.Secret{
		TypeMeta: metav1.TypeMeta{
			Kind:       "Secret",
			APIVersion: "v1",
		},
		ObjectMeta: metav1.ObjectMeta{
			Name:      secretName,
			Namespace: ns,
		},
		Data: map[string][]byte{
			"user":     []byte("user"),
			"password": []byte("password"),
		},
	}

	t.Log("Creating secret object...")
	// err = f.Client.Create(todoCtx, &secretObj, cleanUpOptions(ctx))
	_ = f.Client.Create(todoCtx, &secretObj, cleanUpOptions(ctx))
	// assert.Nil(t, err)

	serviceBindingRequestObj := v1alpha1.ServiceBindingRequest{
		TypeMeta: metav1.TypeMeta{
			Kind:       operatorKind,
			APIVersion: operatorAPIVersion,
		},
		ObjectMeta: metav1.ObjectMeta{
			Name:      "e2e-service-binding-request",
			Namespace: ns,
		},
		Spec: v1alpha1.ServiceBindingRequestSpec{
			BackingSelector: v1alpha1.BackingSelector{
				ResourceName:    crdName,
				ResourceVersion: crdVersion,
			},
			ApplicationSelector: v1alpha1.ApplicationSelector{
				MatchLabels: map[string]string{
					"connects-to": labelConnectTo,
					"environment": labelEnvironment,
				},
			},
		},
	}

	t.Log("Creating ServiceBindingRequest object...")
	// err = f.Client.Create(todoCtx, &serviceBindingRequestObj, cleanUpOptions(ctx))
	_ = f.Client.Create(todoCtx, &serviceBindingRequestObj, cleanUpOptions(ctx))
	// assert.Nil(t, err)
}

func serviceBindingRequestTest(t *testing.T, ns string, f *framework.Framework, ctx *framework.TestCtx) {
	t.Log("Starting end-to-end tests for operator...")
}<|MERGE_RESOLUTION|>--- conflicted
+++ resolved
@@ -24,21 +24,12 @@
 )
 
 var (
-<<<<<<< HEAD
-	retryInterval        = time.Second * 5
-	timeout              = time.Second * 120
-	cleanupTimeout       = time.Second * 5
-	replicas             = 1
-	operatorKind         = "ServiceBindingRequest"
-	operatorAPIVersion   = "apps.openshift.io/v1alpha1"
-=======
 	retryInterval      = time.Second * 5
 	timeout            = time.Second * 120
 	cleanupTimeout     = time.Second * 5
 	replicas           = 1
 	operatorKind       = "ServiceBindingRequest"
 	operatorAPIVersion = "apps.openshift.io/v1alpha1"
->>>>>>> 4f56680e
 )
 
 // TestAddSchemesToFramework starting point of the test, it declare the CRDs that will be using
