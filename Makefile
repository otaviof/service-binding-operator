--- conflicted
+++ resolved
@@ -164,7 +164,6 @@
 ./vendor: go.mod go.sum
 	$(Q)GOCACHE=$(shell pwd)/out/gocache GO111MODULE=on go mod vendor ${V_FLAG}
 
-<<<<<<< HEAD
 ## Generate CSV: using oeprator-sdk generate cluster-service-version for current operator version
 generate-csv:
 	operator-sdk olm-catalog gen-csv --csv-version=$(OPERATOR_VERSION) --verbose
@@ -197,12 +196,4 @@
 push-image: build
 	docker tag "$(OPERATOR_IMAGE):$(OPERATOR_TAG_LONG)" "$(OPERATOR_IMAGE):latest"
 	docker push "$(OPERATOR_IMAGE):$(OPERATOR_TAG_LONG)"
-	docker push "$(OPERATOR_IMAGE):latest"
-=======
-
-.PHONY: build
-build: ./out/operator
-
-./out/operator:
-	$(Q)CGO_ENABLED=0 GOARCH=amd64 GOOS=linux go build  ${V_FLAG} -o ./out/operator  cmd/manager/main.go
->>>>>>> 9871780d
+	docker push "$(OPERATOR_IMAGE):latest"