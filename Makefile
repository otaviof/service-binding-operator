# It's necessary to set this because some environments don't link sh -> bash.
SHELL := /bin/bash

#-----------------------------------------------------------------------------
# VERBOSE target
#-----------------------------------------------------------------------------

# When you run make VERBOSE=1 (the default), executed commands will be printed
# before executed. If you run make VERBOSE=2 verbose flags are turned on and
# quiet flags are turned off for various commands. Use V_FLAG in places where
# you can toggle on/off verbosity using -v. Use Q_FLAG in places where you can
# toggle on/off quiet mode using -q. Use S_FLAG where you want to toggle on/off
# silence mode using -s...
VERBOSE ?= 1
Q = @
Q_FLAG = -q
QUIET_FLAG = --quiet
V_FLAG =
S_FLAG = -s
X_FLAG =
ifeq ($(VERBOSE),1)
       Q =
endif
ifeq ($(VERBOSE),2)
       Q =
       Q_FLAG =
       QUIET_FLAG =
       S_FLAG =
       V_FLAG = -v
       X_FLAG = -x
endif

# Create output directory for artifacts and test results. ./out is supposed to
# be a safe place for all targets to write to while knowing that all content
# inside of ./out is wiped once "make clean" is run.
$(shell mkdir -p ./out);

#----------------------------------------------------------------
# HELP target
#----------------------------------------------------------------

# Based on https://gist.github.com/rcmachado/af3db315e31383502660
## Display this help text
help:/
	$(info Available targets)
	$(info -----------------)
	@awk '/^[a-zA-Z\-%\_0-9]+:/ { \
		helpMessage = match(lastLine, /^## (.*)/); \
		helpCommand = substr($$1, 0, index($$1, ":")-1); \
		if (helpMessage) { \
			helpMessage = substr(lastLine, RSTART + 3, RLENGTH); \
			gsub(/##/, "\n                                     ", helpMessage); \
			printf "%-35s - %s\n", helpCommand, helpMessage; \
			lastLine = "" \
		} \
	} \
	{ hasComment = match(lastLine, /^## (.*)/); \
		if(hasComment) { \
            lastLine=lastLine$$0; \
		} else { \
			lastLine = $$0 \
		} \
	}' $(MAKEFILE_LIST)

#-----------------------------------------------------------------------------
# Global Variables
#-----------------------------------------------------------------------------

# By default the project should be build under GOPATH/src/github.com/<orgname>/<reponame>
GO_PACKAGE_ORG_NAME ?= $(shell basename $$(dirname $$PWD))
GO_PACKAGE_REPO_NAME ?= $(shell basename $$PWD)
GO_PACKAGE_PATH ?= github.com/${GO_PACKAGE_ORG_NAME}/${GO_PACKAGE_REPO_NAME}

GIT_COMMIT_ID = $(shell git rev-parse --short HEAD)

OPERATOR_VERSION ?= 0.0.4
OPERATOR_GROUP ?= ${GO_PACKAGE_ORG_NAME}
OPERATOR_IMAGE ?= quay.io/${OPERATOR_GROUP}/${GO_PACKAGE_REPO_NAME}
OPERATOR_TAG_SHORT ?= $(OPERATOR_VERSION)
OPERATOR_TAG_LONG ?= $(OPERATOR_VERSION)-$(GIT_COMMIT_ID)
QUAY_TOKEN ?= ""

MANIFESTS_DIR ?= ./manifests
MANIFESTS_TMP ?= ./tmp/manifests

#---------------------------------------------------
# Lint targets
#---------------------------------------------------

GOLANGCI_LINT_BIN=./out/golangci-lint
.PHONY: lint
## Runs linters on Go code files and YAML files
lint: lint-go-code lint-yaml

YAML_FILES := $(shell find . -path ./vendor -prune -o -type f -regex ".*y[a]ml" -print)
.PHONY: lint-yaml
## runs yamllint on all yaml files
lint-yaml: ./vendor ${YAML_FILES}
	$(Q)yamllint -c .yamllint $(YAML_FILES)

.PHONY: lint-go-code
## Checks the code with golangci-lint
lint-go-code: ./vendor $(GOLANGCI_LINT_BIN)
	# This is required for OpenShift CI enviroment
	# Ref: https://github.com/openshift/release/pull/3438#issuecomment-482053250
	$(Q)GOCACHE=$(shell pwd)/out/gocache ./out/golangci-lint ${V_FLAG} run --deadline=30m

$(GOLANGCI_LINT_BIN):
	$(Q)curl -sfL https://raw.githubusercontent.com/golangci/golangci-lint/master/install.sh | sh -s -- -b ./out v1.17.1


#------------------------------------------------------
# Test targets
#------------------------------------------------------

# Generate namespace name for test
./out/test-namespace:
	@echo -n "test-namespace-$(shell uuidgen | tr '[:upper:]' '[:lower:]')" > ./out/test-namespace

.PHONY: get-test-namespace
get-test-namespace: ./out/test-namespace
	$(eval TEST_NAMESPACE := $(shell cat ./out/test-namespace))

# E2E test
.PHONY: e2e-setup
e2e-setup: e2e-cleanup
	$(Q)kubectl create namespace $(TEST_NAMESPACE)

.PHONY: e2e-cleanup
e2e-cleanup: get-test-namespace
	$(Q)-kubectl delete namespace $(TEST_NAMESPACE) --timeout=10s --wait

.PHONY: test-e2e
## Runs the e2e tests locally from test/e2e dir
test-e2e: e2e-setup
	$(info Running E2E test: $@)
	$(Q)GO111MODULE=on operator-sdk test local ./test/e2e --namespace $(TEST_NAMESPACE) --up-local --go-test-flags "-v -timeout=15m"

.PHONY: test-unit
## Runs the unit tests
test-unit:
	$(info Running unit test: $@)
	$(Q)GO111MODULE=on GOCACHE=$(shell pwd)/out/gocache go test $(shell GOCACHE=$(shell pwd)/out/gocache go list ./...|grep -v e2e) -v -mod vendor

.PHONY: test-e2e-olm-ci
test-e2e-olm-ci:
	$(Q)sed -e "s,REPLACE_IMAGE,registry.svc.ci.openshift.org/${OPENSHIFT_BUILD_NAMESPACE}/stable:service-binding-operator-registry," ./test/e2e/catalog_source.yaml | kubectl apply -f -
	$(Q)kubectl apply -f ./test/e2e/subscription.yaml
	$(eval DEPLOYED_NAMESPACE := openshift-operators)
	$(Q)./hack/check-crds.sh
	$(Q)operator-sdk test local ./test/e2e --no-setup --go-test-flags "-v -timeout=15m"

#---------------------------------------------------------
# Build and vendor tarets
#---------------------------------------------------------

<<<<<<< HEAD
.PHONY: build-image
## Build: using operator-sdk to build a new image
=======
.PHONY: build
## Build: compile the operator for Linux/AMD64.
build: ./out/operator

./out/operator:
$(Q)CGO_ENABLED=0 GOARCH=amd64 GOOS=linux go build ${V_FLAG} -o ./out/operator cmd/manager/main.go

## Build-Image: using operator-sdk to build a new image
>>>>>>> 3c68395b
build-image:
	$(Q)GO111MODULE=on operator-sdk build "$(OPERATOR_IMAGE):$(OPERATOR_TAG_LONG)"

## Vendor: "go mod vendor" resets the vendor folder to what's defined in go.mod
./vendor: go.mod go.sum
	$(Q)GOCACHE=$(shell pwd)/out/gocache GO111MODULE=on go mod vendor ${V_FLAG}

## Generate CSV: using oeprator-sdk generate cluster-service-version for current operator version
generate-csv:
	operator-sdk olm-catalog gen-csv --csv-version=$(OPERATOR_VERSION) --verbose

generate-olm:
	operator-courier --verbose flatten $(MANIFESTS_DIR) $(MANIFESTS_TMP)
	cp -vf deploy/crds/*_crd.yaml $(MANIFESTS_TMP)

#---------------------------------------------------------
# Deploy
#---------------------------------------------------------

## Prepare-CSV: using a temporary location copy all operator CRDs and metadata to generate a CSV.
prepare-csv: build-image
	$(eval ICON_BASE64_DATA := $(shell cat ./assets/icon/red-hat-logo.png | base64))
	@rm -rf $(MANIFESTS_TMP) || true
	@mkdir -p ${MANIFESTS_TMP}
	operator-courier --verbose flatten $(MANIFESTS_DIR) $(MANIFESTS_TMP)
	cp -vf deploy/crds/*_crd.yaml $(MANIFESTS_TMP)
	sed -i -e 's,REPLACE_IMAGE,"$(OPERATOR_IMAGE):latest",g' $(MANIFESTS_TMP)/*.yaml
	sed -i -e 's,REPLACE_ICON_BASE64_DATA,$(ICON_BASE64_DATA),' $(MANIFESTS_TMP)/*.yaml
	operator-courier --verbose verify $(MANIFESTS_TMP)

.PHONY: push-operator
## Push-Operator: Uplaod operator to Quay.io application repository
push-operator: prepare-csv
	operator-courier push $(MANIFESTS_TMP) $(OPERATOR_GROUP) $(GO_PACKAGE_REPO_NAME) $(OPERATOR_VERSION) "$(QUAY_TOKEN)"

## Push-Image: push docker image to upstream, including latest tag.
push-image: build-image
	docker tag "$(OPERATOR_IMAGE):$(OPERATOR_TAG_LONG)" "$(OPERATOR_IMAGE):latest"
	docker push "$(OPERATOR_IMAGE):$(OPERATOR_TAG_LONG)"
	docker push "$(OPERATOR_IMAGE):latest"

.PHONY: build
build: ./out/operator

./out/operator:
	$(Q)CGO_ENABLED=0 GOARCH=amd64 GOOS=linux go build  ${V_FLAG} -o ./out/operator  cmd/manager/main.go<|MERGE_RESOLUTION|>--- conflicted
+++ resolved
@@ -154,10 +154,6 @@
 # Build and vendor tarets
 #---------------------------------------------------------
 
-<<<<<<< HEAD
-.PHONY: build-image
-## Build: using operator-sdk to build a new image
-=======
 .PHONY: build
 ## Build: compile the operator for Linux/AMD64.
 build: ./out/operator
@@ -166,7 +162,6 @@
 $(Q)CGO_ENABLED=0 GOARCH=amd64 GOOS=linux go build ${V_FLAG} -o ./out/operator cmd/manager/main.go
 
 ## Build-Image: using operator-sdk to build a new image
->>>>>>> 3c68395b
 build-image:
 	$(Q)GO111MODULE=on operator-sdk build "$(OPERATOR_IMAGE):$(OPERATOR_TAG_LONG)"
 
