.DEFAULT_GOAL := help

# It's necessary to set this because some environments don't link sh -> bash.
SHELL := /bin/bash

#-----------------------------------------------------------------------------
# VERBOSE target
#-----------------------------------------------------------------------------

# When you run make VERBOSE=1 (the default), executed commands will be printed
# before executed. If you run make VERBOSE=2 verbose flags are turned on and
# quiet flags are turned off for various commands. Use V_FLAG in places where
# you can toggle on/off verbosity using -v. Use Q_FLAG in places where you can
# toggle on/off quiet mode using -q. Use S_FLAG where you want to toggle on/off
# silence mode using -s...
VERBOSE ?= 1
Q = @
Q_FLAG = -q
QUIET_FLAG = --quiet
V_FLAG =
S_FLAG = -s
X_FLAG =
ifeq ($(VERBOSE),1)
	Q =
endif
ifeq ($(VERBOSE),2)
	Q =
	Q_FLAG =
	QUIET_FLAG =
	S_FLAG =
	V_FLAG = -v
	X_FLAG = -x
endif

# Create output directory for artifacts and test results. ./out is supposed to
# be a safe place for all targets to write to while knowing that all content
# inside of ./out is wiped once "make clean" is run.
$(shell mkdir -p ./out);

## -- Utility targets --

## Print help message for all Makefile targets
## Run `make` or `make help` to see the help
.PHONY: help
help: ## Credit: https://gist.github.com/prwhite/8168133#gistcomment-2749866

	@printf "Usage:\n  make <target>";

	@awk '{ \
			if ($$0 ~ /^.PHONY: [a-zA-Z\-\_0-9]+$$/) { \
				helpCommand = substr($$0, index($$0, ":") + 2); \
				if (helpMessage) { \
					printf "\033[36m%-20s\033[0m %s\n", \
						helpCommand, helpMessage; \
					helpMessage = ""; \
				} \
			} else if ($$0 ~ /^[a-zA-Z\-\_0-9.]+:/) { \
				helpCommand = substr($$0, 0, index($$0, ":")); \
				if (helpMessage) { \
					printf "\033[36m%-20s\033[0m %s\n", \
						helpCommand, helpMessage; \
					helpMessage = ""; \
				} \
			} else if ($$0 ~ /^##/) { \
				if (helpMessage) { \
					helpMessage = helpMessage"\n                     "substr($$0, 3); \
				} else { \
					helpMessage = substr($$0, 3); \
				} \
			} else { \
				if (helpMessage) { \
					print "\n                     "helpMessage"\n" \
				} \
				helpMessage = ""; \
			} \
		}' \
		$(MAKEFILE_LIST)


#-----------------------------------------------------------------------------
# Global Variables
#-----------------------------------------------------------------------------

# By default the project should be build under GOPATH/src/github.com/<orgname>/<reponame>
GO_PACKAGE_ORG_NAME ?= $(shell basename $$(dirname $$PWD))
GO_PACKAGE_REPO_NAME ?= $(shell basename $$PWD)
GO_PACKAGE_PATH ?= github.com/${GO_PACKAGE_ORG_NAME}/${GO_PACKAGE_REPO_NAME}

GIT_COMMIT_ID = $(shell git rev-parse --short HEAD)

OPERATOR_VERSION ?= 0.0.10
OPERATOR_GROUP ?= ${GO_PACKAGE_ORG_NAME}
OPERATOR_IMAGE ?= quay.io/${OPERATOR_GROUP}/${GO_PACKAGE_REPO_NAME}
OPERATOR_TAG_SHORT ?= $(OPERATOR_VERSION)
OPERATOR_TAG_LONG ?= $(OPERATOR_VERSION)-$(GIT_COMMIT_ID)
QUAY_TOKEN ?= ""

MANIFESTS_DIR ?= ./manifests
MANIFESTS_TMP ?= ./tmp/manifests

<<<<<<< HEAD
TEST_EXTRA_ARGS ?= ""

#---------------------------------------------------
# Lint targets
#---------------------------------------------------
=======
## -- Static code analysis (lint) targets --
>>>>>>> dc621101

GOLANGCI_LINT_BIN=./out/golangci-lint
.PHONY: lint
## Runs linters on Go code files and YAML files
lint: lint-go-code lint-yaml courier

YAML_FILES := $(shell find . -path ./vendor -prune -o -type f -regex ".*y[a]ml" -print)
.PHONY: lint-yaml
## runs yamllint on all yaml files
lint-yaml: ${YAML_FILES}
	$(Q)yamllint -c .yamllint $(YAML_FILES)

.PHONY: lint-go-code
## Checks the code with golangci-lint
lint-go-code: $(GOLANGCI_LINT_BIN)
	# This is required for OpenShift CI enviroment
	# Ref: https://github.com/openshift/release/pull/3438#issuecomment-482053250
	$(Q)GOCACHE=$(shell pwd)/out/gocache ./out/golangci-lint ${V_FLAG} run --deadline=30m

$(GOLANGCI_LINT_BIN):
	$(Q)curl -sfL https://raw.githubusercontent.com/golangci/golangci-lint/master/install.sh | sh -s -- -b ./out v1.17.1

.PHONY: courier
## Validate manifests using operator-courier
courier:
	$(Q)python3 -m venv ./out/venv3
	$(Q)./out/venv3/bin/pip install --upgrade setuptools
	$(Q)./out/venv3/bin/pip install --upgrade pip
	$(Q)./out/venv3/bin/pip install operator-courier
	$(Q)./out/venv3/bin/operator-courier flatten ./manifests ./out/manifests
	$(Q)./out/venv3/bin/operator-courier verify ./out/manifests

## -- Test targets --

# Generate namespace name for test
out/test-namespace:
	@echo -n "test-namespace-$(shell uuidgen | tr '[:upper:]' '[:lower:]')" > ./out/test-namespace

.PHONY: get-test-namespace
get-test-namespace: out/test-namespace
	$(eval TEST_NAMESPACE := $(shell cat ./out/test-namespace))

# E2E test
.PHONY: e2e-setup
e2e-setup: e2e-cleanup
	$(Q)kubectl create namespace $(TEST_NAMESPACE)

.PHONY: e2e-cleanup
e2e-cleanup: get-test-namespace
	$(Q)-kubectl delete namespace $(TEST_NAMESPACE) --timeout=10s --wait

.PHONY: test-e2e
## Runs the e2e tests locally from test/e2e dir
test-e2e: e2e-setup
	$(info Running E2E test: $@)
	$(Q)GO111MODULE=on operator-sdk test local ./test/e2e --namespace $(TEST_NAMESPACE) --up-local --go-test-flags "-v -timeout=15m"

.PHONY: test-unit
## Runs the unit tests
test-unit:
	$(info Running unit test: $@)
	$(Q)GO111MODULE=on GOCACHE=$(shell pwd)/out/gocache go test $(shell GOCACHE=$(shell pwd)/out/gocache go list ./...|grep -v e2e) -v -mod vendor $(TEST_EXTRA_ARGS)

.PHONY: test-e2e-olm-ci
test-e2e-olm-ci:
	$(Q)sed -e "s,REPLACE_IMAGE,registry.svc.ci.openshift.org/${OPENSHIFT_BUILD_NAMESPACE}/stable:service-binding-operator-registry," ./test/e2e/catalog_source.yaml | kubectl apply -f -
	$(Q)kubectl apply -f ./test/e2e/subscription.yaml
	$(eval DEPLOYED_NAMESPACE := openshift-operators)
	$(Q)./hack/check-crds.sh
	$(Q)operator-sdk test local ./test/e2e --no-setup --go-test-flags "-v -timeout=15m"

## -- Build Go binary and OCI image targets --

.PHONY: build
## Build: compile the operator for Linux/AMD64.
build: out/operator

out/operator:
	$(Q)CGO_ENABLED=0 GO111MODULE=on GOARCH=amd64 GOOS=linux go build ${V_FLAG} -o ./out/operator cmd/manager/main.go

## Build-Image: using operator-sdk to build a new image
build-image:
	$(Q)GO111MODULE=on operator-sdk build "$(OPERATOR_IMAGE):$(OPERATOR_TAG_LONG)"


## Vendor: 'go mod vendor' resets the vendor folder to what is defined in go.mod.
vendor: go.mod go.sum
	$(Q)GOCACHE=$(shell pwd)/out/gocache GO111MODULE=on go mod vendor ${V_FLAG}

## Generate CSV: using oeprator-sdk generate cluster-service-version for current operator version
generate-csv:
	operator-sdk olm-catalog gen-csv --csv-version=$(OPERATOR_VERSION) --verbose

generate-olm:
	operator-courier --verbose flatten $(MANIFESTS_DIR) $(MANIFESTS_TMP)
	cp -vf deploy/crds/*_crd.yaml $(MANIFESTS_TMP)

## -- Publish image and manifests targets --

## Prepare-CSV: using a temporary location copy all operator CRDs and metadata to generate a CSV.
prepare-csv: build-image
	$(eval ICON_BASE64_DATA := $(shell cat ./assets/icon/red-hat-logo.png | base64))
	@rm -rf $(MANIFESTS_TMP) || true
	@mkdir -p ${MANIFESTS_TMP}
	operator-courier --verbose flatten $(MANIFESTS_DIR) $(MANIFESTS_TMP)
	cp -vf deploy/crds/*_crd.yaml $(MANIFESTS_TMP)
	sed -i -e 's,REPLACE_IMAGE,"$(OPERATOR_IMAGE):latest",g' $(MANIFESTS_TMP)/*.yaml
	sed -i -e 's,REPLACE_ICON_BASE64_DATA,$(ICON_BASE64_DATA),' $(MANIFESTS_TMP)/*.yaml
	operator-courier --verbose verify $(MANIFESTS_TMP)

.PHONY: push-operator
## Push-Operator: Uplaod operator to Quay.io application repository
push-operator: prepare-csv
	operator-courier push $(MANIFESTS_TMP) $(OPERATOR_GROUP) $(GO_PACKAGE_REPO_NAME) $(OPERATOR_VERSION) "$(QUAY_TOKEN)"

## Push-Image: push docker image to upstream, including latest tag.
push-image: build-image
	docker tag "$(OPERATOR_IMAGE):$(OPERATOR_TAG_LONG)" "$(OPERATOR_IMAGE):latest"
	docker push "$(OPERATOR_IMAGE):$(OPERATOR_TAG_LONG)"
	docker push "$(OPERATOR_IMAGE):latest"

## -- Local deployment targets --

.PHONY: local
## Run operator locally
local: deploy-clean deploy-rbac deploy-crds deploy-cr
	$(Q)operator-sdk up local

.PHONY: deploy-rbac
## Setup service account and deploy RBAC
deploy-rbac:
	$(Q)kubectl create -f deploy/service_account.yaml
	$(Q)kubectl create -f deploy/role.yaml
	$(Q)kubectl create -f deploy/role_binding.yaml

.PHONY: deploy-crds
## Deploy CRD
deploy-crds:
	$(Q)kubectl create -f deploy/crds/apps_v1alpha1_servicebindingrequest_crd.yaml

.PHONY: deploy-cr
## Deploy CRs
deploy-cr:
	$(Q)kubectl apply -f deploy/crds/apps_v1alpha1_servicebindingrequest_cr.yaml

.PHONY: deploy-clean
## Removing CRDs and CRs
deploy-clean:
	$(Q)-kubectl delete -f deploy/crds/apps_v1alpha1_servicebindingrequest_cr.yaml
	$(Q)-kubectl delete -f deploy/crds/apps_v1alpha1_servicebindingrequest_crd.yaml
	$(Q)-kubectl delete -f deploy/operator.yaml
	$(Q)-kubectl delete -f deploy/role_binding.yaml
	$(Q)-kubectl delete -f deploy/role.yaml
	$(Q)-kubectl delete -f deploy/service_account.yaml


## -- Cleanup targets --

.PHONY: clean
## Removes temp directories
clean:
	$(Q)-rm -rf ${V_FLAG} ./out<|MERGE_RESOLUTION|>--- conflicted
+++ resolved
@@ -98,15 +98,7 @@
 MANIFESTS_DIR ?= ./manifests
 MANIFESTS_TMP ?= ./tmp/manifests
 
-<<<<<<< HEAD
-TEST_EXTRA_ARGS ?= ""
-
-#---------------------------------------------------
-# Lint targets
-#---------------------------------------------------
-=======
 ## -- Static code analysis (lint) targets --
->>>>>>> dc621101
 
 GOLANGCI_LINT_BIN=./out/golangci-lint
 .PHONY: lint
@@ -180,7 +172,7 @@
 
 ## -- Build Go binary and OCI image targets --
 
-.PHONY: build
+.PHONY: build 
 ## Build: compile the operator for Linux/AMD64.
 build: out/operator
 
